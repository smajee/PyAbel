# -*- coding: utf-8 -*-

from __future__ import absolute_import
from __future__ import division
from __future__ import print_function
from __future__ import unicode_literals

import numpy as np
from abel.tools.polar import reproject_image_into_polar
from scipy.ndimage import map_coordinates
from scipy.ndimage.interpolation import shift
from scipy.optimize import curve_fit


def angular_integration(IM, origin=None, Jacobian=True, dr=1, dt=None):
    """ Angular integration of the image.

        Returning the one-dimentional intensity profile as a function of the
        radial coordinate.

     Parameters
     ----------
     IM : rows x cols 2D np.array
       The data image.

     origin : tuple
       Image center coordinate relative to *bottom-left* corner
       defaults to (rows//2+rows%2,cols//2+cols%2).

     Jacobian : boolean
       Include r*sinθ in the angular sum (integration).

     dr : float
       Radial coordinate grid spacing, in pixels (default 1).

     dt : float
       Theta coordinate grid spacing in degrees, defaults to rows//2.

     Returns
     -------
     speeds : 1D np.array
       Integrated intensity array (vs radius).

      r : 1D np.array
       radial coordinates

     """

    polarIM, r_grid, theta_grid = reproject_image_into_polar(
        IM, origin, Jacobian=Jacobian, dr=dr, dt=dt)
    theta = theta_grid[0, :]   # theta coordinates
    r = r_grid[:, 0]           # radial coordinates

    if Jacobian:  # x r sinθ
        sintheta = np.abs(np.sin(theta))
        polarIM = polarIM*sintheta[np.newaxis, :]
        polarIM = polarIM*r[:, np.newaxis]

    speeds = np.sum(polarIM, axis=1)
    n = speeds.shape[0]

    return r[:n], speeds   # limit radial coordinates range to match speed


def calculate_angular_distributions(IM, radial_ranges=None):
    """ Intensity variation in the angular coordinate, theta.

    This function is the theta-coordinate complement to 'calculate_speeds(IM)'

    (optionally and more useful) returning intensity vs angle for defined
    radial ranges.

    Parameters
    ----------
    IM : 2D np.array
        Image data

    radial_ranges : list of tuples
        [(r0, r1), (r2, r3), ...]
        Evaluate the intensity vs angle
        for the radial ranges r0_r1, r2_r3, etc.

    Returns
    -------
    intensity_vs_theta: 2D np.array
       Intensity vs angle distribution for each selected radial range.

    theta: 1D np.array
       Angle coordinates, referenced to vertical direction.

    """

    polarIM, r_grid, theta_grid = reproject_image_into_polar(IM)

    theta = theta_grid[0, :]  # theta coordinates
    r = r_grid[:, 0]          # radial coordinates

    if radial_ranges is None:
        radial_ranges = [(0, r[-1]), ]

    intensity_vs_theta_at_R = []
    for rr in radial_ranges:
        subr = np.logical_and(r >= rr[0], r <= rr[1])

        # sum intensity across radius of spectral feature
        intensity_vs_theta_at_R.append(np.sum(polarIM[subr], axis=0))

    return np.array(intensity_vs_theta_at_R), theta


def anisotropy_parameter(theta, intensity, theta_ranges=None):
    """ Evaluate anisotropy parameter beta, for I vs theta data.

         I = xs_total/4pi [ 1 + beta P2(cos theta) ]     Eq. (1)

     where P2(x)=(3x^2-1)/2 is a 2nd order Legendre polynomial.

    Cooper and Zare "Angular distribution of photoelectrons"
    J Chem Phys 48, 942-943 (1968) doi:10.1063/1.1668742


    Parameters:
    -----------
    theta: 1D np.array
       Angle coordinates, referenced to the vertical direction.

    intensity: 1D np.array
       Intensity variation (with angle)

    theta_ranges: list of tuples
       Angular ranges over which to fit  [(theta1, theta2), (theta3, theta4)].
       Allows data to be excluded from fit

    Returns:
    --------
    (beta, error_beta) : tuple of floats
    (amplitude, error_amplitude) : tuple of floats
       Fit parameters: (beta, error_beta), (amplitude, error_amplitude)

    """
    def P2(x):   # 2nd order Legendre polynomial
        return (3*x*x-1)/2

    def PAD(theta, beta, amplitude):
        return amplitude*(1 + beta*P2(np.cos(theta)))   # Eq. (1) as above

    # select data to be included in the fit by θ
    if theta_ranges is not None:
        subtheta = np.ones(len(theta), dtype=bool)
        for rt in theta_ranges:
            subtheta = np.logical_and(
                subtheta, np.logical_and(theta >= rt[0], theta <= rt[1]))
        theta = theta[subtheta]
        intensity = intensity[subtheta]

    # fit angular intensity distribution
    popt, pcov = curve_fit(PAD, theta, intensity)

    beta, amplitude = popt
    error_beta, error_amplitude = np.sqrt(np.diag(pcov))

    return (beta, error_beta), (amplitude, error_amplitude)

<<<<<<< HEAD

def axis_slices(IM, radial_range=(0, -1), slice_width=10):
    """
    returns vertical and horizontal slice profiles, summed across slice_width.

    Paramters
    ---------
    IM : 2D np.array
      image data

    radial_range: tuple floats
      (rmin, rmax) range to limit data

    slice_width : integer
      width of the image slice, default 10 pixels

    Returns
    -------
    top, bottom, left, right : 1D np.arrays shape (rmin:rmax, 1)
      image slices oriented in the same direction

    """
    rows, cols = IM.shape   # image size

    r2 = rows//2 + rows % 2
    c2 = cols//2 + cols % 2
    sw2 = slice_width/2

    rmin, rmax = radial_range

    # vertical slice
    top = IM[:r2, c2-sw2:c2+sw2].sum(axis=1)
    bottom = IM[r2 - rows % 2:, c2-sw2:c2+sw2].sum(axis=1)

    # horizontal slice
    left = IM[r2-sw2:r2+sw2, :c2].sum(axis=0)
    right = IM[r2-sw2:r2+sw2, c2 - cols % 2:].sum(axis=0)

    return (top[::-1][rmin:rmax], bottom[rmin:rmax],
            left[::-1][rmin:rmax], right[rmin:rmax])


def find_image_center_by_slice(IM, slice_width=10, radial_range=(0, -1),
                               axis=(0, 1)):
    """
    Center image by comparing opposite side, vertical (axis=0) and/or
    horizontal slice (axis=1) profiles, both axis=(0,1)..

    Parameters
    ----------
    IM : 2D np.array
       The image data.

    slice_width : integer
       Sum together this number of rows (cols) to improve signal, default 10.

    radial_range: tuple
       (rmin,rmax): radial range [rmin:rmax] for slice profile comparison.

    axis : integer or tuple
       Center with along axis = 0 (vertical), or 1 (horizontal), or both (0,1).

    Returns
    -------
    IMcenter : 2D np.array
       Centered image

    (vertical_shift, horizontal_shift) : tuple of floats
       (axis=0 shift, axis=1 shift)

    """

    def _align(offset, sliceA, sliceB):
        """intensity difference between an axial slice and its shifted opposite.
        """
        diff = shift(sliceA, offset) - sliceB
        fvec = (diff**2).sum()
        return fvec

    rows, cols = IM.shape

    if cols % 2 == 0:
        # drop rightside column, and bottom row to make odd size
        IM = IM[:-1, :-1]
        rows, cols = IM.shape

    top, bottom, left, right = axis_slices(IM, radial_range, slice_width)

    xyoffset = [0.0, 0.0]
    # determine shift to align both slices
    # limit shift to +- 20 pixels
    initial_shift = [0.1, ]

    # y-axis
    if (type(axis) is int and axis == 0) or \
            (type(axis) is tuple and axis[0] == 0):
        fit = minimize(_align, initial_shift, args=(top, bottom),
                       bounds=((-50, 50),), tol=0.1)
        if fit["success"]:
            xyoffset[0] = -float(fit['x'])/2  # x1/2 for image center shift
        else:
            print("fit failure: axis = 0, zero shift set")
            print(fit)

    # x-axis
    if (type(axis) is int and axis == 1) or \
            (type(axis) is tuple and axis[1] == 1):
        fit = minimize(_align, initial_shift, args=(left, right),
                       bounds=((-50, 50),), tol=0.1)
        if fit["success"]:
            xyoffset[1] = -float(fit['x'])/2   # x1/2 for image center shift
        else:
            print("fit failure: axis = 1, zero shift set")
            print(fit)

    # this is the (y, x) shift to align the slice profiles
    xyoffset = tuple(xyoffset)

    IM_centered = shift(IM, xyoffset)  # center image

    return IM_centered, xyoffset
=======
>>>>>>> 8703ccac
<|MERGE_RESOLUTION|>--- conflicted
+++ resolved
@@ -161,127 +161,3 @@
 
     return (beta, error_beta), (amplitude, error_amplitude)
 
-<<<<<<< HEAD
-
-def axis_slices(IM, radial_range=(0, -1), slice_width=10):
-    """
-    returns vertical and horizontal slice profiles, summed across slice_width.
-
-    Paramters
-    ---------
-    IM : 2D np.array
-      image data
-
-    radial_range: tuple floats
-      (rmin, rmax) range to limit data
-
-    slice_width : integer
-      width of the image slice, default 10 pixels
-
-    Returns
-    -------
-    top, bottom, left, right : 1D np.arrays shape (rmin:rmax, 1)
-      image slices oriented in the same direction
-
-    """
-    rows, cols = IM.shape   # image size
-
-    r2 = rows//2 + rows % 2
-    c2 = cols//2 + cols % 2
-    sw2 = slice_width/2
-
-    rmin, rmax = radial_range
-
-    # vertical slice
-    top = IM[:r2, c2-sw2:c2+sw2].sum(axis=1)
-    bottom = IM[r2 - rows % 2:, c2-sw2:c2+sw2].sum(axis=1)
-
-    # horizontal slice
-    left = IM[r2-sw2:r2+sw2, :c2].sum(axis=0)
-    right = IM[r2-sw2:r2+sw2, c2 - cols % 2:].sum(axis=0)
-
-    return (top[::-1][rmin:rmax], bottom[rmin:rmax],
-            left[::-1][rmin:rmax], right[rmin:rmax])
-
-
-def find_image_center_by_slice(IM, slice_width=10, radial_range=(0, -1),
-                               axis=(0, 1)):
-    """
-    Center image by comparing opposite side, vertical (axis=0) and/or
-    horizontal slice (axis=1) profiles, both axis=(0,1)..
-
-    Parameters
-    ----------
-    IM : 2D np.array
-       The image data.
-
-    slice_width : integer
-       Sum together this number of rows (cols) to improve signal, default 10.
-
-    radial_range: tuple
-       (rmin,rmax): radial range [rmin:rmax] for slice profile comparison.
-
-    axis : integer or tuple
-       Center with along axis = 0 (vertical), or 1 (horizontal), or both (0,1).
-
-    Returns
-    -------
-    IMcenter : 2D np.array
-       Centered image
-
-    (vertical_shift, horizontal_shift) : tuple of floats
-       (axis=0 shift, axis=1 shift)
-
-    """
-
-    def _align(offset, sliceA, sliceB):
-        """intensity difference between an axial slice and its shifted opposite.
-        """
-        diff = shift(sliceA, offset) - sliceB
-        fvec = (diff**2).sum()
-        return fvec
-
-    rows, cols = IM.shape
-
-    if cols % 2 == 0:
-        # drop rightside column, and bottom row to make odd size
-        IM = IM[:-1, :-1]
-        rows, cols = IM.shape
-
-    top, bottom, left, right = axis_slices(IM, radial_range, slice_width)
-
-    xyoffset = [0.0, 0.0]
-    # determine shift to align both slices
-    # limit shift to +- 20 pixels
-    initial_shift = [0.1, ]
-
-    # y-axis
-    if (type(axis) is int and axis == 0) or \
-            (type(axis) is tuple and axis[0] == 0):
-        fit = minimize(_align, initial_shift, args=(top, bottom),
-                       bounds=((-50, 50),), tol=0.1)
-        if fit["success"]:
-            xyoffset[0] = -float(fit['x'])/2  # x1/2 for image center shift
-        else:
-            print("fit failure: axis = 0, zero shift set")
-            print(fit)
-
-    # x-axis
-    if (type(axis) is int and axis == 1) or \
-            (type(axis) is tuple and axis[1] == 1):
-        fit = minimize(_align, initial_shift, args=(left, right),
-                       bounds=((-50, 50),), tol=0.1)
-        if fit["success"]:
-            xyoffset[1] = -float(fit['x'])/2   # x1/2 for image center shift
-        else:
-            print("fit failure: axis = 1, zero shift set")
-            print(fit)
-
-    # this is the (y, x) shift to align the slice profiles
-    xyoffset = tuple(xyoffset)
-
-    IM_centered = shift(IM, xyoffset)  # center image
-
-    return IM_centered, xyoffset
-=======
->>>>>>> 8703ccac
